project_name: 'taierspeed-cli'
#dist: ./out
before:
  hooks:
    - go mod download
builds:
<<<<<<< HEAD
  - main: ./main.go
    id: upx
    env:
      - CGO_ENABLED=0
    flags:
      - -trimpath
    ldflags:
      - -w -s -X "github.com/ztelliot/taierspeed-cli/defs.ProgName={{ .ProjectName }}" -X "github.com/ztelliot/taierspeed-cli/defs.ProgVersion=v{{ .Version }}" -X "github.com/ztelliot/taierspeed-cli/defs.BuildDate={{ .Date }}"
    goos:
      - linux
      - darwin
      - freebsd
    goarch:
      - amd64
      - arm
      - arm64
    goarm:
      - 7
    ignore:
      - goos: darwin
        goarch: arm64
    hooks:
      post: ./upx.sh -9 "{{ .Path }}"
  - main: ./main.go
    id: no-upx
    env:
      - CGO_ENABLED=0
    flags:
      - -trimpath
    ldflags:
      - -w -s -X "github.com/ztelliot/taierspeed-cli/defs.ProgName={{ .ProjectName }}" -X "github.com/ztelliot/taierspeed-cli/defs.ProgVersion=v{{ .Version }}" -X "github.com/ztelliot/taierspeed-cli/defs.BuildDate={{ .Date }}"
    goos:
      - linux
      - windows
      - darwin
    goarch:
      - amd64
      - arm64
    ignore:
      - goos: linux
        goarch: amd64
      - goos: linux
        goarch: arm64
      - goos: darwin
        goarch: amd64
=======
- main: ./main.go
  id: upx
  env:
  - CGO_ENABLED=0
  flags:
    - -trimpath
  ldflags:
    - -w -s -X "github.com/ztelliot/taierspeed-cli/defs.ProgName={{ .ProjectName }}" -X "github.com/ztelliot/taierspeed-cli/defs.ProgVersion=v{{ .Version }}" -X "github.com/ztelliot/taierspeed-cli/defs.ProgCommit={{ .Commit }}" -X "github.com/ztelliot/taierspeed-cli/defs.BuildDate={{ .Date }}"
  goos:
    - linux
    - darwin
    - freebsd
  goarch:
    - amd64
    - arm
    - arm64
  goarm:
    - 7
  ignore:
    - goos: darwin
      goarch: arm64
  hooks:
    post: ./upx.sh -9 "{{ .Path }}"
- main: ./main.go
  id: no-upx
  env:
    - CGO_ENABLED=0
  flags:
    - -trimpath
  ldflags:
    - -w -s -X "github.com/ztelliot/taierspeed-cli/defs.ProgName={{ .ProjectName }}" -X "github.com/ztelliot/taierspeed-cli/defs.ProgVersion=v{{ .Version }}" -X "github.com/ztelliot/taierspeed-cli/defs.ProgCommit={{ .Commit }}" -X "github.com/ztelliot/taierspeed-cli/defs.BuildDate={{ .Date }}"
  goos:
    - linux
    - windows
    - darwin
  goarch:
    - amd64
    - arm64
    - mips
    - mipsle
    - mips64
    - mips64le
  gomips:
    - hardfloat
    - softfloat
  ignore:
    - goos: linux
      goarch: amd64
    - goos: linux
      goarch: arm64
    - goos: darwin
      goarch: amd64
>>>>>>> 9d317a61
archives:
  - format_overrides:
      - goos: windows
        format: zip
    files:
      - LICENSE
checksum:
  name_template: 'checksums.txt'
changelog:
  sort: asc
# gitea_urls:
#   api: "{{ .Env.GITEA_URL }}/api/v1"
#   download: "{{ .Env.GITEA_URL }}"
# release:
#   gitea:
#     owner: ztelliot
#     name: taierspeed-cli
#   disable: false
# blobs:
#   - provider: s3
#     bucket: "{{ .Env.S3_BUCKET }}"
#     region: "{{ .Env.S3_REGION }}"
#     endpoint: "{{ .Env.S3_ENDPOINT }}"
#     folder: "taierspeed/{{.Version}}"<|MERGE_RESOLUTION|>--- conflicted
+++ resolved
@@ -4,7 +4,6 @@
   hooks:
     - go mod download
 builds:
-<<<<<<< HEAD
   - main: ./main.go
     id: upx
     env:
@@ -12,7 +11,7 @@
     flags:
       - -trimpath
     ldflags:
-      - -w -s -X "github.com/ztelliot/taierspeed-cli/defs.ProgName={{ .ProjectName }}" -X "github.com/ztelliot/taierspeed-cli/defs.ProgVersion=v{{ .Version }}" -X "github.com/ztelliot/taierspeed-cli/defs.BuildDate={{ .Date }}"
+      - -w -s -X "github.com/ztelliot/taierspeed-cli/defs.ProgName={{ .ProjectName }}" -X "github.com/ztelliot/taierspeed-cli/defs.ProgVersion=v{{ .Version }}" -X "github.com/ztelliot/taierspeed-cli/defs.ProgCommit={{ .Commit }}" -X "github.com/ztelliot/taierspeed-cli/defs.BuildDate={{ .Date }}"
     goos:
       - linux
       - darwin
@@ -35,7 +34,7 @@
     flags:
       - -trimpath
     ldflags:
-      - -w -s -X "github.com/ztelliot/taierspeed-cli/defs.ProgName={{ .ProjectName }}" -X "github.com/ztelliot/taierspeed-cli/defs.ProgVersion=v{{ .Version }}" -X "github.com/ztelliot/taierspeed-cli/defs.BuildDate={{ .Date }}"
+      - -w -s -X "github.com/ztelliot/taierspeed-cli/defs.ProgName={{ .ProjectName }}" -X "github.com/ztelliot/taierspeed-cli/defs.ProgVersion=v{{ .Version }}" -X "github.com/ztelliot/taierspeed-cli/defs.ProgCommit={{ .Commit }}" -X "github.com/ztelliot/taierspeed-cli/defs.BuildDate={{ .Date }}"
     goos:
       - linux
       - windows
@@ -43,6 +42,13 @@
     goarch:
       - amd64
       - arm64
+      - mips
+      - mipsle
+      - mips64
+      - mips64le
+    gomips:
+      - hardfloat
+      - softfloat
     ignore:
       - goos: linux
         goarch: amd64
@@ -50,60 +56,6 @@
         goarch: arm64
       - goos: darwin
         goarch: amd64
-=======
-- main: ./main.go
-  id: upx
-  env:
-  - CGO_ENABLED=0
-  flags:
-    - -trimpath
-  ldflags:
-    - -w -s -X "github.com/ztelliot/taierspeed-cli/defs.ProgName={{ .ProjectName }}" -X "github.com/ztelliot/taierspeed-cli/defs.ProgVersion=v{{ .Version }}" -X "github.com/ztelliot/taierspeed-cli/defs.ProgCommit={{ .Commit }}" -X "github.com/ztelliot/taierspeed-cli/defs.BuildDate={{ .Date }}"
-  goos:
-    - linux
-    - darwin
-    - freebsd
-  goarch:
-    - amd64
-    - arm
-    - arm64
-  goarm:
-    - 7
-  ignore:
-    - goos: darwin
-      goarch: arm64
-  hooks:
-    post: ./upx.sh -9 "{{ .Path }}"
-- main: ./main.go
-  id: no-upx
-  env:
-    - CGO_ENABLED=0
-  flags:
-    - -trimpath
-  ldflags:
-    - -w -s -X "github.com/ztelliot/taierspeed-cli/defs.ProgName={{ .ProjectName }}" -X "github.com/ztelliot/taierspeed-cli/defs.ProgVersion=v{{ .Version }}" -X "github.com/ztelliot/taierspeed-cli/defs.ProgCommit={{ .Commit }}" -X "github.com/ztelliot/taierspeed-cli/defs.BuildDate={{ .Date }}"
-  goos:
-    - linux
-    - windows
-    - darwin
-  goarch:
-    - amd64
-    - arm64
-    - mips
-    - mipsle
-    - mips64
-    - mips64le
-  gomips:
-    - hardfloat
-    - softfloat
-  ignore:
-    - goos: linux
-      goarch: amd64
-    - goos: linux
-      goarch: arm64
-    - goos: darwin
-      goarch: amd64
->>>>>>> 9d317a61
 archives:
   - format_overrides:
       - goos: windows
